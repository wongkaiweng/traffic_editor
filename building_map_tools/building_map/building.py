--- conflicted
+++ resolved
@@ -114,16 +114,11 @@
                 nav_graphs[f'{i}'] = g
         return nav_graphs
 
-<<<<<<< HEAD
-    def generate_sdf_world(self):
+    def generate_sdf_world(self, flattened):
         """ Return an etree of this Building in SDF starting from a template"""
         file_dir = os.path.dirname(os.path.realpath(__file__))
         tree = parse(file_dir + '/templates/ign_world.sdf')
         sdf = tree.getroot()
-=======
-    def generate_sdf_world(self, flattened):
-        """ Return an etree of this Building in SDF XML """
->>>>>>> 80dc9b9f
 
         world = sdf.find('world')
 
