--- conflicted
+++ resolved
@@ -39,27 +39,14 @@
 
 # Quick Start
 
-<<<<<<< HEAD
-If it's the first time you are running it, starting the editor with `./traffic-editor` should bring up a blank window.
+If it's the first time you are running it, starting the editor with
+`traffic-editor` should bring up a blank window.
 
 First, you'll need to make sure that `traffic-editor` knows where the model thumbnails are found. Depending on how `traffic-editor` is built, it may not find it automatically. The thumbnails are top-view renderings of various art assets that can be added to the environments, such as chairs. 
 
 Click `Edit->Preferences...` and see if the path provided in the "Thumbnail Path" box looks reasonable. 
 
 If necessary, the "Find..." button can be used to browse the filesystem to point to the default "~/.traffic_editor/assets/thumbnails" directory in the `traffic_editor_assets` repository that was cloned during the build build of `traffic_editor`earlier.
-=======
-If it's the first time you are running it, starting the editor with
-`traffic-editor` should bring up a blank window.
-
-First, you'll need to make sure that `traffic-editor` knows where the model
-thumbnails are found. Depending on how `traffic-editor` is built, it may not
-find it automatically. The thumbnails are top-view renderings of various art
-assets that can be added to the environments, such as chairs. Click
-"Edit->Preferences..." and see if the path provided in the "Thumbnail Path"
-box looks reasonable. If necessary, the "Find..." button can be used to browse
-the filesystem to point to the "traffic_editor/thumbnails" directory in the
-`traffic_editor` repository that was cloned earlier.
->>>>>>> 3fa2486a
 
 ### Creating a new Project and an empty Building Map
 
