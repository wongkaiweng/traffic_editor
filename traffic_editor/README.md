--- conflicted
+++ resolved
@@ -75,40 +75,6 @@
 
 ### Adding real-world measurements to set the scale
 
-<<<<<<< HEAD
-To set the scale of the drawing, click the `add measurement` tool (or
-press `M`) and drag from one vertex to another to add a real-world measurement
-line, which should show up as a pink line. Then click the `select` tool (or
-press `Esc`) and click on the line with the left button. This should populate
-the property-editor in the lower-right pane of the editor window. You can then
-specify the real-world length of the measurement line in meters. If you set
-more than one measurement line on a drawing, the editor will compute an average
-value of pixels-per-meter from all supplied measurements.
-
-Currently you need to re-load the document (closing the editor and re-opening)
-to re-compute the scale. This is not ideal, but is hopefully not a
-frequently-used feature. Typically the scale of a map is only set one time.
-
-### Adding lifts
-
-Click the "Add..." button in the "lifts" tab on the far right side of the
-main editor window. This will pop up a dialog where you can create a new
-lift. You can specify the name, position, size, and reference floor in the
-dialog.
-
-I addition, you need to add a lift door. Click the "Add..." button below the
-box showing the lift. Set Door type to "Double sliding" (The only supported
-type for now!), and align the door to the edge of the lift (represented by the
-green box). After that, select which door you want to use on each floor by
-simply checking the boxes on the left.
-
-**Note**: Currently only the shaft doors (doors attached to each floor) will be
-automatically generated. The cabin door is still hardcoded and will be placed
-at the middle of the cabin wall to the right. Do note that you also need to
-manually create holes on the floor for the lift to get through. You can use the
-polygon tool to do this.
-=======
 To set the scale of the drawing, click the `add measurement` tool (or press `M`) and drag from one vertex to another to add a real-world measurement line, which should show up as a pink line. Then click the `select` tool (or press `Esc`) and click on the line with the left button. This should populate the property-editor in the lower-right pane of the editor window. You can then specify the real-world length of the measurement line in meters. If you set more than one measurement line on a drawing, the editor will compute an average value of pixels-per-meter from all supplied measurements.
 
-Currently you need to re-load the document (closing the editor and re-opening) to re-compute the scale. This is not ideal, but is hopefully not a frequently-used feature. Typically the scale of a map is only set one time.
->>>>>>> 0a5b5769
+Currently you need to re-load the document (closing the editor and re-opening) to re-compute the scale. This is not ideal, but is hopefully not a frequently-used feature. Typically the scale of a map is only set one time.