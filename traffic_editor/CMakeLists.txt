cmake_minimum_required(VERSION 3.10.0)

if(NOT CMAKE_CXX_STANDARD)
  set(CMAKE_CXX_STANDARD 14)
endif()

project(traffic_editor)

find_package(yaml-cpp REQUIRED)
<<<<<<< HEAD
find_package(ament_cmake REQUIRED)
=======
include(ExternalProject)
>>>>>>> 034033a0

set(CMAKE_BUILD_TYPE RelWithDebInfo)
# set(CMAKE_VERBOSE_MAKEFILE TRUE)

set(CMAKE_CXX_FLAGS "${CMAKE_CXX_FLAGS} -Wall -Wshadow -Wextra")

set(CMAKE_AUTOMOC ON)
set(CMAKE_AUTORCC ON)
set(CMAKE_AUTOUIC ON)

if(CMAKE_VERSION VERSION_LESS "3.7.0")
  set(CMAKE_INCLUDE_CURRENT_DIR ON)
endif()

find_package(Qt5 COMPONENTS Widgets Concurrent REQUIRED)
find_package(ignition-plugin1 REQUIRED COMPONENTS all)
find_package(ignition-common3 REQUIRED)

# OpenCV is an optional dependency, only needed if you want to make videos
# which is only really needed if you're using a process simulation plugin
find_package(OpenCV QUIET)

include_directories(.)
include_directories(gui)
include_directories(include)

add_executable(traffic-editor
  gui/add_param_dialog.cpp
  gui/building.cpp
  gui/building_dialog.cpp
  gui/building_level.cpp
  gui/building_level_dialog.cpp
  gui/building_level_table.cpp
  gui/edge.cpp
  gui/editor.cpp
  gui/editor_model.cpp
  gui/fiducial.cpp
  gui/layer.cpp
  gui/layer_dialog.cpp
  gui/level.cpp
  gui/lift.cpp
  gui/lift_dialog.cpp
  gui/lift_door.cpp
  gui/lift_table.cpp
  gui/main.cpp
  gui/map_view.cpp
  gui/model.cpp
  gui/model_dialog.cpp
  gui/param.cpp
  gui/polygon.cpp
  gui/preferences_dialog.cpp
  gui/preferences_keys.cpp
  gui/project.cpp
  gui/project_dialog.cpp
  gui/scenario.cpp
  gui/scenario_dialog.cpp
  gui/scenario_level.cpp
  gui/scenario_table.cpp
  gui/sim_thread.cpp
  gui/table_list.cpp
  gui/traffic_table.cpp
  gui/traffic_map.cpp
  gui/traffic_map_dialog.cpp
  gui/vertex.cpp
  gui/yaml_utils.cpp
  resources/resource.qrc
)

target_link_libraries(traffic-editor
  Qt5::Widgets
<<<<<<< HEAD
  Qt5::Concurrent
  ignition-plugin1::core
  ignition-plugin1::loader
  ignition-common3::core
  yaml-cpp
  ${OpenCV_LIBS})

if (OpenCV_VERSION)
  target_compile_definitions(traffic-editor PUBLIC "HAS_OPENCV")
endif()

set_property(TARGET traffic-editor PROPERTY ENABLE_EXPORTS 1)
=======
  yaml-cpp
)

# Create assets folder directory, and clone it from git

file(MAKE_DIRECTORY "$ENV{HOME}/.traffic_editor/")

ExternalProject_Add(thumbnails_repo
  GIT_REPOSITORY  https://github.com/osrf/traffic_editor_assets.git
  GIT_TAG         master
  INSTALL_COMMAND ""
  BUILD_COMMAND ""
  CONFIGURE_COMMAND ""
  SOURCE_DIR "$ENV{HOME}/.traffic_editor/assets"
)

add_dependencies(traffic-editor thumbnails_repo)

>>>>>>> 034033a0

install(
  TARGETS traffic-editor
  LIBRARY DESTINATION lib
  RUNTIME DESTINATION bin
)

install(
  DIRECTORY
    plugins
  DESTINATION
    include/traffic_editor)

install(
  DIRECTORY
    include/traffic_editor
  DESTINATION
    include)


ament_export_include_directories(include)

ament_package()<|MERGE_RESOLUTION|>--- conflicted
+++ resolved
@@ -7,11 +7,8 @@
 project(traffic_editor)
 
 find_package(yaml-cpp REQUIRED)
-<<<<<<< HEAD
 find_package(ament_cmake REQUIRED)
-=======
 include(ExternalProject)
->>>>>>> 034033a0
 
 set(CMAKE_BUILD_TYPE RelWithDebInfo)
 # set(CMAKE_VERBOSE_MAKEFILE TRUE)
@@ -82,7 +79,6 @@
 
 target_link_libraries(traffic-editor
   Qt5::Widgets
-<<<<<<< HEAD
   Qt5::Concurrent
   ignition-plugin1::core
   ignition-plugin1::loader
@@ -95,9 +91,6 @@
 endif()
 
 set_property(TARGET traffic-editor PROPERTY ENABLE_EXPORTS 1)
-=======
-  yaml-cpp
-)
 
 # Create assets folder directory, and clone it from git
 
@@ -113,8 +106,6 @@
 )
 
 add_dependencies(traffic-editor thumbnails_repo)
-
->>>>>>> 034033a0
 
 install(
   TARGETS traffic-editor
